# The MIT License (MIT)
#
# Copyright (c) 2017 Scott Shawcroft for Adafruit Industries
#
# Permission is hereby granted, free of charge, to any person obtaining a copy
# of this software and associated documentation files (the "Software"), to deal
# in the Software without restriction, including without limitation the rights
# to use, copy, modify, merge, publish, distribute, sublicense, and/or sell
# copies of the Software, and to permit persons to whom the Software is
# furnished to do so, subject to the following conditions:
#
# The above copyright notice and this permission notice shall be included in
# all copies or substantial portions of the Software.
#
# THE SOFTWARE IS PROVIDED "AS IS", WITHOUT WARRANTY OF ANY KIND, EXPRESS OR
# IMPLIED, INCLUDING BUT NOT LIMITED TO THE WARRANTIES OF MERCHANTABILITY,
# FITNESS FOR A PARTICULAR PURPOSE AND NONINFRINGEMENT. IN NO EVENT SHALL THE
# AUTHORS OR COPYRIGHT HOLDERS BE LIABLE FOR ANY CLAIM, DAMAGES OR OTHER
# LIABILITY, WHETHER IN AN ACTION OF CONTRACT, TORT OR OTHERWISE, ARISING FROM,
# OUT OF OR IN CONNECTION WITH THE SOFTWARE OR THE USE OR OTHER DEALINGS IN
# THE SOFTWARE.

""" Checks each library in the CircuitPython Bundles for updates.
    If updates are found the bundle is updated, updates are pushed to the
    remote, and a new release is made.
"""

from datetime import date
from io import StringIO
import os
import shlex
import subprocess

import redis as redis_py

import sh
from sh.contrib import git

from adabot import github_requests as github
from adabot.lib import common_funcs

REDIS = None
if "GITHUB_WORKSPACE" in os.environ:
    REDIS = redis_py.StrictRedis(port=os.environ["REDIS_PORT"])
else:
    REDIS = redis_py.StrictRedis()

BUNDLES = ["Adafruit_CircuitPython_Bundle", "CircuitPython_Community_Bundle"]


def fetch_bundle(bundle, bundle_path):
    """Clones `bundle` to `bundle_path`"""
    if not os.path.isdir(bundle_path):
        os.makedirs(bundle_path, exist_ok=True)
        if "GITHUB_WORKSPACE" in os.environ:
            git_url = (
                "https://"
                + os.environ["ADABOT_GITHUB_ACCESS_TOKEN"]
                + "@github.com/adafruit/"
            )
            git.clone("-o", "adafruit", git_url + bundle + ".git", bundle_path)
        else:
            git.clone(
                "-o",
                "adafruit",
                "https://github.com/adafruit/" + bundle + ".git",
                bundle_path,
            )
    working_directory = os.getcwd()
    os.chdir(bundle_path)
    git.pull()
    git.submodule("init")
    git.submodule("update")
    os.chdir(working_directory)


# pylint: disable=too-many-locals
def check_lib_links_md(bundle_path):
    """Checks and updates the `circuitpython_library_list` Markdown document
    located in the Adafruit CircuitPython Bundle.
    """
    if not "Adafruit_CircuitPython_Bundle" in bundle_path:
        return []
    submodules_list = sorted(
        common_funcs.get_bundle_submodules(), key=lambda module: module[1]["path"]
    )

    lib_count = len(submodules_list)
    # used to generate commit message by comparing new libs to current list
    try:
        with open(
            os.path.join(bundle_path, "circuitpython_library_list.md"), "r"
        ) as lib_list:
            read_lines = lib_list.read().splitlines()
    except OSError:
        read_lines = []

    write_drivers = []
    write_helpers = []
    updates_made = []
    for submodule in submodules_list:
        url = submodule[1]["url"]
        url_name = url[
            url.rfind("/")
            + 1 : (url.rfind(".") if url.rfind(".") > url.rfind("/") else len(url))
        ]
        pypi_name = ""
        if common_funcs.repo_is_on_pypi({"name": url_name}):
            pypi_name = " ([PyPi](https://pypi.org/project/{}))".format(
                url_name.replace("_", "-").lower()
            )
        docs_name = ""
        docs_link = common_funcs.get_docs_link(bundle_path, submodule)
        if docs_link:
            docs_name = f" \([Docs]({docs_link}))"  # pylint: disable=anomalous-backslash-in-string
        title = url_name.replace("_", " ")
        list_line = "* [{0}]({1}){2}{3}".format(title, url, pypi_name, docs_name)
        if list_line not in read_lines:
            updates_made.append(url_name)
        if "drivers" in submodule[1]["path"]:
            write_drivers.append(list_line)
        elif "helpers" in submodule[1]["path"]:
            write_helpers.append(list_line)

    lib_list_header = [
        "# Adafruit CircuitPython Libraries",
        (
            "![Blinka Reading](https://raw.githubusercontent.com/adafruit/circuitpython-weekly-"
            "newsletter/gh-pages/assets/archives/22_1023blinka.png)"
        ),
        "Here is a listing of current Adafruit CircuitPython Libraries.",
        f"There are {lib_count} libraries available.\n",
        "## Drivers:\n",
    ]

    with open(
        os.path.join(bundle_path, "circuitpython_library_list.md"), "w"
    ) as md_file:
        md_file.write("\n".join(lib_list_header))
        for line in sorted(write_drivers):
            md_file.write(line + "\n")
        md_file.write("\n## Helpers:\n")
        for line in sorted(write_helpers):
            md_file.write(line + "\n")

    return updates_made


class Submodule:
    """Context managing class to use with git submodules."""

    def __init__(self, directory):
        self.directory = directory
        self.original_directory = os.path.abspath(os.getcwd())

    def __enter__(self):
        os.chdir(self.directory)

    def __exit__(self, exc_type, exc_value, traceback):
        os.chdir(self.original_directory)


def commit_to_tag(repo_path, commit):
    """Fetch the tag for `commit`."""
    with Submodule(repo_path):
        try:
            output = StringIO()
            git.describe("--tags", "--exact-match", commit, _out=output)
            commit = output.getvalue().strip()
        except sh.ErrorReturnCode_128:
            pass
    return commit


def repo_version():
    """The version as defined by the tag."""
    version = StringIO()
    try:
        git.describe("--tags", "--exact-match", _out=version)
    except sh.ErrorReturnCode_128:
        git.log(pretty="format:%h", n=1, _out=version)

    return version.getvalue().strip()


def repo_sha():
    """The SHA of the repo."""
    version = StringIO()
    git.log(pretty="format:%H", n=1, _out=version)
    return version.getvalue().strip()


def repo_remote_url(repo_path):
    """The URL for the remote branch."""
    with Submodule(repo_path):
        output = StringIO()
        git.remote("get-url", "origin", _out=output)
        return output.getvalue().strip()


def update_bundle(bundle_path):
    """Process all libraries in the bundle, and update their version if necessary."""
    working_directory = os.path.abspath(os.getcwd())
    os.chdir(bundle_path)
    git.submodule("foreach", "git", "fetch")
    # Regular release tags are 'x.x.x'. Exclude tags that are alpha or beta releases.
    # They will contain a '-' in the tag, such as '3.0.0-beta.5'.
    # --exclude must be before --tags.
    # sh fails to find the subcommand so we use subprocess.
<<<<<<< HEAD
    subprocess.run(  # pylint: disable=subprocess-run-check
=======
    subprocess.run( # pylint: disable=subprocess-run-check
>>>>>>> a2c4e499
        shlex.split(
            "git submodule foreach 'git checkout -q "
            "`git rev-list --exclude='*-*' --tags --max-count=1`'"
        ),
        stdout=subprocess.DEVNULL,
    )
    status = StringIO()
    git.status("--short", _out=status)
    updates = []
    status = status.getvalue().strip()
    if status:
        for status_line in status.split("\n"):
            action, directory = status_line.split()
            if directory.endswith("library_list.md"):
                continue
            if action != "M" or not directory.startswith("libraries"):
                raise RuntimeError("Unsupported updates")

            # Compute the tag difference.
            diff = StringIO()
            git.diff("--submodule=log", directory, _out=diff)
            diff_lines = diff.getvalue().split("\n")
            commit_range = diff_lines[0].split()[2]
            commit_range = commit_range.strip(":").split(".")
            old_commit = commit_to_tag(directory, commit_range[0])
            new_commit = commit_to_tag(directory, commit_range[-1])
            url = repo_remote_url(directory)
            summary = "\n".join(diff_lines[1:-1])
            updates.append((url[:-4], old_commit, new_commit, summary))
    os.chdir(working_directory)
    lib_list_updates = check_lib_links_md(bundle_path)
    if lib_list_updates:
        updates.append(
            (
                (
                    "https://github.com/adafruit/Adafruit_CircuitPython_Bundle/"
                    "circuitpython_library_list.md"
                ),
                "NA",
                "NA",
                "  > Added the following libraries: {}".format(
                    ", ".join(lib_list_updates)
                ),
            )
        )

    return updates


def commit_updates(bundle_path, update_info):
    """Commit changes to `bundle_path` using `update_info` for the commit message."""
    working_directory = os.path.abspath(os.getcwd())
    message = ["Automated update by Adabot (adafruit/adabot@{})".format(repo_version())]
    os.chdir(bundle_path)
    for url, old_commit, new_commit, summary in update_info:
        url_parts = url.split("/")
        user, repo = url_parts[-2:]
        summary = summary.replace("#", "{}/{}#".format(user, repo))
        message.append(
            "Updating {} to {} from {}:\n{}".format(
                url, new_commit, old_commit, summary
            )
        )
    message = "\n\n".join(message)
    git.add(".")
    git.commit(message=message)
    os.chdir(working_directory)


def push_updates(bundle_path):
    """Push bundle updates to the remote."""
    working_directory = os.path.abspath(os.getcwd())
    os.chdir(bundle_path)
    git.push()
    os.chdir(working_directory)


def get_contributors(repo, commit_range):
    """Get contributors to `repo` for the `commit_range`."""
    output = StringIO()
    try:
        git.log("--pretty=tformat:%H,%ae,%ce", commit_range, _out=output)
    except sh.ErrorReturnCode_128:
        print("Skipping contributors for:", repo)
    output = output.getvalue().strip()
    contributors = {}
    if not output:
        return contributors
    for log_line in output.split("\n"):
        sha, author_email, committer_email = log_line.split(",")
        author = REDIS.get("github_username:" + author_email)
        committer = REDIS.get("github_username:" + committer_email)
        if not author or not committer:
            github_commit_info = github.get("/repos/" + repo + "/commits/" + sha)
            github_commit_info = github_commit_info.json()
            if github_commit_info["author"]:
                author = github_commit_info["author"]["login"]
                REDIS.set("github_username:" + author_email, author)
            if github_commit_info["committer"]:
                committer = github_commit_info["committer"]["login"]
                REDIS.set("github_username:" + committer_email, committer)
        else:
            author = author.decode("utf-8")
            committer = committer.decode("utf-8")

        if committer_email == "noreply@github.com":
            committer = None
        if author and author not in contributors:
            contributors[author] = 0
        if committer and committer not in contributors:
            contributors[committer] = 0
        if author:
            contributors[author] += 1
        if committer and committer != author:
            contributors[committer] += 1
    return contributors


def repo_name(url):
    """Strips off .git and splits on /"""
    if url.endswith(".git"):
        url = url[:-4]
    url = url.split("/")
    return url[-2] + "/" + url[-1]


# TODO: turn `master_list` into a set()?
def add_contributors(master_list, additions):
    """Adds contributors to `master_list` if not already in the list."""
    for contributor in additions:
        if contributor not in master_list:
            master_list[contributor] = 0
        master_list[contributor] += additions[contributor]


# pylint: disable=too-many-locals,too-many-branches,too-many-statements
def new_release(bundle, bundle_path):
    """Creates a new release for `bundle`."""
    working_directory = os.path.abspath(os.getcwd())
    os.chdir(bundle_path)
    print(bundle)
    current_release = github.get("/repos/adafruit/{}/releases/latest".format(bundle))
    last_tag = current_release.json()["tag_name"]
    contributors = get_contributors("adafruit/" + bundle, last_tag + "..")
    added_submodules = []
    updated_submodules = []
    repo_links = {}

    output = StringIO()
    git.diff("--submodule=short", last_tag + "..", _out=output)
    output = output.getvalue().strip()
    if not output:
        print("Everything is already released.")
        return
    current_submodule = None
    current_index = None
    # pylint: disable=no-else-continue
    for line in output.split("\n"):
        if line.startswith("diff"):
            current_submodule = line.split()[-1][len("b/") :]
            continue
        elif "index" in line:
            current_index = line
            continue
        elif not line.startswith("+Subproject"):
            continue

        # We have a candidate submodule change.
        directory = current_submodule
        commit_range = current_index.split()[1]
        library_name = directory.split("/")[-1]
        if commit_range.startswith("0000000"):
            added_submodules.append(library_name)
            commit_range = commit_range.split(".")[-1]
        elif commit_range.endswith("0000000"):
            # For now, skip documenting deleted modules.
            continue
        else:
            updated_submodules.append(library_name)

        repo_url = repo_remote_url(directory)

        new_commit = commit_range.split(".")[-1]
        release_tag = commit_to_tag(directory, new_commit)
        with Submodule(directory):
            submodule_contributors = get_contributors(repo_name(repo_url), commit_range)
            add_contributors(contributors, submodule_contributors)
        repo_links[library_name] = repo_url[:-4] + "/releases/" + release_tag

    release_description = []
    if added_submodules:
        additions = []
        for library in added_submodules:
            additions.append("[{}]({})".format(library, repo_links[library]))
        release_description.append("New libraries: " + ", ".join(additions))

    if updated_submodules:
        updates = []
        for library in updated_submodules:
            updates.append("[{}]({})".format(library, repo_links[library]))
        release_description.append("Updated libraries: " + ", ".join(updates))

    release_description.append("")

    contributors = sorted(contributors, key=contributors.__getitem__, reverse=True)
    contributors = ["@" + x for x in contributors]

    release_description.append(
        "As always, thank you to all of our contributors: " + ", ".join(contributors)
    )

    release_description.append("\n--------------------------\n")

    release_description.append(
        "The libraries in each release are compiled for all recent major versions of CircuitPython."
        " Please download the one that matches the major version of your CircuitPython. For example"
        ", if you are running 7.0.0 you should download the `7.x` bundle.\n"
    )

    release_description.append(
        "To install, simply download the matching zip file, unzip it, and selectively copy the"
        " libraries you would like to install into the lib folder on your CIRCUITPY drive. This is"
        " especially important for non-express boards with limited flash, such as the"
        " [Trinket M0](https://www.adafruit.com/product/3500),"
        " [Gemma M0](https://www.adafruit.com/product/3501) and"
        " [Feather M0 Basic](https://www.adafruit.com/product/2772)."
    )

    release = {
        "tag_name": "{0:%Y%m%d}".format(date.today()),
        "target_commitish": repo_sha(),
        "name": "{0:%B} {0:%d}, {0:%Y} auto-release".format(date.today()),
        "body": "\n".join(release_description),
        "draft": False,
        "prerelease": False,
    }

    print("Releasing {}".format(release["tag_name"]))
    print(release["body"])
    response = github.post("/repos/adafruit/" + bundle + "/releases", json=release)
    if not response.ok:
        print("Failed to create release")
        print(release)
        print(response.request.url)
        print(response.text)

    os.chdir(working_directory)


if __name__ == "__main__":
    bundles_dir = os.path.abspath(".bundles")
    if "GITHUB_WORKSPACE" in os.environ:
        git.config("--global", "user.name", "adabot")
        git.config("--global", "user.email", os.environ["ADABOT_EMAIL"])
    for cp_bundle in BUNDLES:
        bundle_dir = os.path.join(bundles_dir, cp_bundle)
        try:
            fetch_bundle(cp_bundle, bundle_dir)
            updates_needed = update_bundle(bundle_dir)
            if updates_needed:
                commit_updates(bundle_dir, updates_needed)
                push_updates(bundle_dir)
            new_release(cp_bundle, bundle_dir)
        except RuntimeError as e:
            print("Failed to update and release:", cp_bundle)
            print(e)<|MERGE_RESOLUTION|>--- conflicted
+++ resolved
@@ -207,11 +207,8 @@
     # They will contain a '-' in the tag, such as '3.0.0-beta.5'.
     # --exclude must be before --tags.
     # sh fails to find the subcommand so we use subprocess.
-<<<<<<< HEAD
+
     subprocess.run(  # pylint: disable=subprocess-run-check
-=======
-    subprocess.run( # pylint: disable=subprocess-run-check
->>>>>>> a2c4e499
         shlex.split(
             "git submodule foreach 'git checkout -q "
             "`git rev-list --exclude='*-*' --tags --max-count=1`'"
