--- conflicted
+++ resolved
@@ -1150,11 +1150,7 @@
         if not repo["name"].startswith("Adafruit_CircuitPython"):
             return []
 
-<<<<<<< HEAD
         pygh = pygithub.Github(os.environ["ADABOT_GITHUB_ACCESS_TOKEN"])
-=======
-        ignored_py_files = ["conf.py"]
->>>>>>> f7cc4185
 
         while True:
             try:
