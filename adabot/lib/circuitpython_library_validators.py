# SPDX-FileCopyrightText: 2017 Scott Shawcroft for Adafruit Industries
#
# SPDX-License-Identifier: MIT

# pylint: disable=no-self-use,too-many-lines

"""Collection of validator methods to maintain a standard, as well as detect
errors, across the entire CirtuitPython library ecosystem."""

import datetime
import os
import logging
import re
import time

from packaging.version import parse as pkg_version_parse

import requests

import yaml
import parse

import github as pygithub
from adabot import github_requests as gh_reqs
from adabot.lib import common_funcs
from adabot.lib import assign_hacktober_label as hacktober

GH_INTERFACE = pygithub.Github(os.environ.get("ADABOT_GITHUB_ACCESS_TOKEN"))


# Define constants for error strings to make checking against them more robust:
ERROR_README_DOWNLOAD_FAILED = "Failed to download README"
ERROR_README_IMAGE_MISSING_ALT = "README image missing alt text"
ERROR_README_DUPLICATE_ALT_TEXT = "README has duplicate alt text"
ERROR_README_MISSING_DISCORD_BADGE = "README missing Discord badge"
ERROR_README_MISSING_RTD_BADGE = "README missing ReadTheDocs badge"
ERROR_README_MISSING_CI_BADGE = "README missing CI badge"
ERROR_README_MISSING_CI_ACTIONS_BADGE = (
    "README CI badge needs to be changed to GitHub Actions"
)
ERROR_PYFILE_DOWNLOAD_FAILED = "Failed to download .py code file"
ERROR_TOMLFILE_DOWNLOAD_FAILED = "Failed to download .toml file"
ERROR_PYFILE_MISSING_STRUCT = (
    ".py file contains reference to import ustruct"
    " without reference to import struct.  See issue "
    "https://github.com/adafruit/circuitpython/issues/782"
)
ERROR_PYFILE_MISSING_RE = (
    ".py file contains reference to import ure"
    " without reference to import re.  See issue "
    "https://github.com/adafruit/circuitpython/issues/1582"
)
ERROR_PYFILE_MISSING_JSON = (
    ".py file contains reference to import ujson"
    " without reference to import json.  See issue "
    "https://github.com/adafruit/circuitpython/issues/1582"
)
ERROR_PYFILE_MISSING_ERRNO = (
    ".py file contains reference to import uerrno"
    " without reference to import errno.  See issue "
    "https://github.com/adafruit/circuitpython/issues/1582"
)
ERROR_MISMATCHED_READTHEDOCS = "Mismatched readthedocs.yaml"
ERROR_MISMATCHED_PRE_COMMIT_CONFIG = "Mismatched versions in .pre-commit-config.yaml"
ERROR_MISSING_DESCRIPTION = "Missing repository description"
ERROR_MISSING_EXAMPLE_FILES = "Missing .py files in examples folder"
ERROR_MISSING_EXAMPLE_FOLDER = "Missing examples folder"
ERROR_EXAMPLE_MISSING_SENSORNAME = "Example file(s) missing sensor/library name"
ERROR_MISSING_EXAMPLE_SIMPLETEST = "Missing simpletest example."
ERROR_MISSING_STANDARD_LABELS = (
    "Missing one or more standard issue labels"
    " (bug, documentation, enhancement, good first issue)."
)
ERROR_MISSING_LIBRARIANS = (
    "CircuitPythonLibrarians team missing or does not have write access"
)
ERROR_MISSING_LICENSE = "Missing license."
ERROR_MISSING_LINT = "Missing lint config"
ERROR_MISSING_CODE_OF_CONDUCT = "Missing CODE_OF_CONDUCT.md"
ERROR_MISSING_README_RST = "Missing README.rst"
ERROR_MISSING_READTHEDOCS = "Missing readthedocs.yaml"
ERROR_MISSING_PYPROJECT_TOML = "For PyPI compatibility, missing pyproject.toml"
ERROR_MISSING_PRE_COMMIT_CONFIG = "Missing .pre-commit-config.yaml"
ERROR_MISSING_REQUIREMENTS_TXT = "For PyPI compatibility, missing requirements.txt"
ERROR_SETUP_PY_EXISTS = "Library uses setup.py, needs to be converted to pyproject.toml"
ERROR_MISSING_OPTIONAL_REQUIREMENTS_TXT = (
    "For PyPI compatibility, missing optional_requirements.txt"
)
ERROR_MISSING_BLINKA = (
    "For pypi compatibility, missing Adafruit-Blinka in requirements.txt"
)
ERROR_NOT_IN_BUNDLE = "Not in bundle."
ERROR_INCORRECT_DEFAULT_BRANCH = "Default branch is not main"
ERROR_UNABLE_PULL_REPO_CONTENTS = "Unable to pull repo contents"
ERROR_UNABLE_PULL_REPO_DETAILS = "Unable to pull repo details"
ERRRO_UNABLE_PULL_REPO_EXAMPLES = "Unable to retrieve examples folder contents"
ERROR_WIKI_DISABLED = "Wiki should be disabled"
ERROR_ONLY_ALLOW_MERGES = "Only allow merges, disallow rebase and squash"
ERROR_RTD_SUBPROJECT_MISSING = "ReadTheDocs missing as a subproject on CircuitPython"
ERROR_RTD_ADABOT_MISSING = "ReadTheDocs project missing adabot as owner"
ERROR_RTD_FAILED_TO_LOAD_BUILD_STATUS = (
    "Failed to load RTD build status (General error)"
)
ERROR_RTD_FAILED_TO_LOAD_BUILD_STATUS_GH_NONLIMITED = (
    "Failed to load RTD build status (GitHub error)"
)
ERROR_RTD_FAILED_TO_LOAD_BUILD_STATUS_RTD_NONLIMITED = (
    "Failed to load RTD build status (RTD error)"
)
ERROR_RTD_FAILED_TO_LOAD_BUILD_STATUS_RTD_UNEXPECTED_RETURN = (
    "Failed to load RTD build status (Unknown error)"
)
ERROR_RTD_SUBPROJECT_FAILED = "Failed to list CircuitPython subprojects on ReadTheDocs"
ERROR_RTD_OUTPUT_HAS_WARNINGS = "ReadTheDocs latest build has warnings and/or errors"
ERROR_GITHUB_NO_RELEASE = "Library repository has no releases"
ERROR_GITHUB_COMMITS_SINCE_LAST_RELEASE_GTM = (
    "Library has new commits since last release over a month ago"
)
ERROR_GITHUB_COMMITS_SINCE_LAST_RELEASE_1M = (
    "Library has new commits since last release within the last month"
)
ERROR_GITHUB_COMMITS_SINCE_LAST_RELEASE_1W = (
    "Library has new commits since last release within the last week"
)
ERROR_GITHUB_FAILING_ACTIONS = "The most recent GitHub Actions run has failed"
ERROR_RTD_MISSING_LATEST_RELEASE = (
    "ReadTheDocs missing the latest release. (Ignore me! RTD doesn't update when a new version is"
    " released. Only on pushes.)"
)
ERROR_DRIVERS_PAGE_DOWNLOAD_FAILED = (
    "Failed to download drivers page from CircuitPython docs"
)
ERROR_DRIVERS_PAGE_DOWNLOAD_MISSING_DRIVER = "CircuitPython drivers page missing driver"
ERROR_UNABLE_PULL_REPO_DIR = "Unable to pull repository directory"
ERROR_UNABLE_PULL_REPO_EXAMPLES = "Unable to pull repository examples files"
ERROR_NOT_ON_PYPI = "Not listed on PyPi for CPython use"
<<<<<<< HEAD
ERROR_PYLINT_FAILED_LINTING = "Failed PyLint checks"
=======
ERROR_BLACK_VERSION = "Missing or incorrect Black version in .pre-commit-config.yaml"
ERROR_REUSE_VERSION = "Missing or incorrect REUSE version in .pre-commit-config.yaml"
ERROR_PRE_COMMIT_VERSION = (
    "Missing or incorrect pre-commit version in .pre-commit-config.yaml"
)
ERROR_PYLINT_VERSION = "Missing or incorrect pylint version in .pre-commit-config.yaml"
ERROR_CI_BUILD = "Failed CI build"
>>>>>>> 507d5209
ERROR_NEW_REPO_IN_WORK = "New repo(s) currently in work, and unreleased"

# Temp category for GitHub Actions migration.
ERROR_NEEDS_ACTION_MIGRATION = (
    "Repo(s) need to be migrated from TravisCI to GitHub Actions"
)

# Since this has been refactored into a separate module, the connection to 'output_handler()'
# and associated 'file_data' list is broken. To keep from possibly having conflicted
# file operations, and writing to the `output_filename` concurrently, establish an
# output_handler error flag, so that the calling function can handle it. Information related
# to the flag will be stored in a instance variable.
ERROR_OUTPUT_HANDLER = "A programmatic error occurred"

# These are warnings or errors that sphinx generate that we're ok ignoring.
RTD_IGNORE_NOTICES = (
    "WARNING: html_static_path entry",
    "WARNING: nonlocal image URI found:",
)

# Constant for bundle repo name.
BUNDLE_REPO_NAME = "Adafruit_CircuitPython_Bundle"

# Repos to ignore for validation they exist in the bundle.  Add repos by their
# full name on Github (like Adafruit_CircuitPython_Bundle).
BUNDLE_IGNORE_LIST = [BUNDLE_REPO_NAME]

LIBRARIES_DONT_NEED_BLINKA = [
    "Adafruit_CircuitPython_BusDevice",
    "Adafruit_CircuitPython_CircuitPlayground",
    "Adafruit_CircuitPython_FancyLED",
    "Adafruit_CircuitPython_IRRemote",
    "Adafruit_CircuitPython_ImageLoad",
    "Adafruit_CircuitPython_MCP9808",
    "Adafruit_CircuitPython_PCA9685",
    "Adafruit_CircuitPython_PCF8523",
    "Adafruit_CircuitPython_TLC59711",
    "Adafruit_CircuitPython_Waveform",
    "Adafruit_CircuitPython_miniQR",
]

STD_REPO_LABELS = {
    "bug": {"color": "ee0701"},
    "documentation": {"color": "d4c5f9"},
    "enhancement": {"color": "84b6eb"},
    "good first issue": {"color": "7057ff"},
}

_TOKEN_FUNCTIONS = []


def uses_token(func):
    """Decorator for recording functions that use tokens"""
    _TOKEN_FUNCTIONS.append(func.__name__)
    return func


class LibraryValidator:
    """Class to hold instance variables needed to traverse the calling
    code, and the validator functions.
    """

    def __init__(
        self, validators, bundle_submodules, latest_pylint, keep_repos=False, **kw_args
    ):
        self.validators = validators
        self.bundle_submodules = bundle_submodules
        self.latest_pylint = pkg_version_parse(latest_pylint)
        self._rtd_yaml_base = None
        self._pcc_versions = {}
        self.output_file_data = []
        self.validate_contents_quiet = kw_args.get("validate_contents_quiet", False)
        self.has_pyproject_toml_disabled = set()
        self.keep_repos = keep_repos
        self.rtd_subprojects = None
        self.core_driver_page = None

    @property
    def rtd_yml_base(self):
        """The parsed YAML from `.readthedocs.yaml` in the cookiecutter-adafruit-circuitpython repo.
        Used to verify that a library's `.readthedocs.yaml` matches this version.
        """
        if self._rtd_yaml_base is None:
            rtd_yml_dl_url = (
                "https://raw.githubusercontent.com/adafruit/cookiecutter-adafruit-"
                "circuitpython/main/%7B%7B%20cookiecutter.__dirname%20%7D%7D/%7B%25"
                "%20if%20cookiecutter.sphinx_docs%20in%20%5B'y'%2C%20'yes'%5D%20%25"
                "%7D.readthedocs.yaml%7B%25%20endif%20%25%7D"
            )
            rtd_yml = requests.get(rtd_yml_dl_url)
            if rtd_yml.ok:
                try:
                    self._rtd_yaml_base = yaml.safe_load(rtd_yml.text)
                except yaml.YAMLError:
                    print("Error parsing cookiecutter .readthedocs.yaml.")
                    self._rtd_yaml_base = ""
            else:
                print("Error retrieving cookiecutter .readthedocs.yaml")
                self._rtd_yaml_base = ""

        return self._rtd_yaml_base

<<<<<<< HEAD
    @property
    def pcc_versions(self):
        """The parsed YAML from `.pre-commit-config.yaml` in cookiecutter.
        Used to verify that a library's `.pre-commit-config.yaml` matches this.
        """
        if not self._pcc_versions:
            pcc_yml_dl_url = (
                "https://raw.githubusercontent.com/adafruit/cookiecutter-adafruit-"
                "circuitpython/main/%7B%7B%20cookiecutter%20and%20'tmp_repo'%20%7D"
                "%7D/.pre-commit-config.yaml"
            )
            pcc_yml = requests.get(pcc_yml_dl_url)
            if pcc_yml.ok:
                try:
                    pcc_yaml_base = yaml.safe_load(pcc_yml.text)
                except yaml.YAMLError:
                    print("Error parsing cookiecutter .pre-commit-config.yaml.")
                    pcc_yaml_base = ""
            else:
                print("Error retrieving cookiecutter .pre-commit-config.yaml")
                pcc_yaml_base = ""

            for i in pcc_yaml_base["repos"]:
                self._pcc_versions[i["repo"]] = i["rev"]

        return self._pcc_versions
=======
    @staticmethod
    def get_token_methods():
        """Return a list of method names that require authentication"""

        return _TOKEN_FUNCTIONS
>>>>>>> 507d5209

    def run_repo_validation(self, repo):
        """Run all the current validation functions on the provided repository and
        return their results as a list of string errors.
        """
        errors = []
        for validator in self.validators:
            errors.extend(validator(self, repo))
        return errors

    def validate_repo_state(self, repo):
        """Validate a repository meets current CircuitPython criteria.  Expects
        a dictionary with a GitHub API repository state (like from the list_repos
        function).  Returns a list of string error messages for the repository.
        """
        if not (
            repo["owner"]["login"] == "adafruit"
            and repo["name"].startswith("Adafruit_CircuitPython")
        ):
            return []

        search_keys = {
            "has_wiki",
            "license",
            "permissions",
            "allow_squash_merge",
            "allow_rebase_merge",
        }

        repo_fields = repo.copy()

        repo_fields_keys = set(repo_fields.keys())
        repo_missing_some_keys = search_keys.difference(repo_fields_keys)

        if repo_missing_some_keys:
            # only call the API if the passed in `repo` doesn't have what
            # we need.
            response = gh_reqs.get("/repos/" + repo["full_name"])
            if not response.ok:
                return [ERROR_UNABLE_PULL_REPO_DETAILS]
            repo_fields = response.json()

        errors = []

        if not repo_fields.get("description"):
            errors.append(ERROR_MISSING_DESCRIPTION)

        if repo_fields.get("has_wiki"):
            errors.append(ERROR_WIKI_DISABLED)

        if not repo_fields.get("license") and not repo["name"] in BUNDLE_IGNORE_LIST:
            errors.append(ERROR_MISSING_LICENSE)

        if not repo_fields.get("permissions", {}).get("push"):
            errors.append(ERROR_MISSING_LIBRARIANS)

        repo_in_bundle = common_funcs.is_repo_in_bundle(
            repo_fields["clone_url"], self.bundle_submodules
        )
        if not repo_in_bundle and not repo["name"] in BUNDLE_IGNORE_LIST:
            # Don't assume the bundle will bundle itself and possibly
            # other repos.
            errors.append(ERROR_NOT_IN_BUNDLE)

        if repo_fields.get("allow_squash_merge") or repo_fields.get(
            "allow_rebase_merge"
        ):
            errors.append(ERROR_ONLY_ALLOW_MERGES)
        return errors

    # pylint: disable=too-many-locals,too-many-return-statements,too-many-branches
    def validate_release_state(self, repo):
        """Validate if a repo 1) has a release, and 2) if there have been commits
        since the last release. Only files that drive user-facing changes
        will be considered when flagging a repo as needing a release.

        If 2), categorize by length of ti#me passed since oldest commit after the release,
        and return the number of days that have passed since the oldest commit.
        """

        def _filter_file_diffs(filenames):
            _ignored_files = {
                "CODE_OF_CONDUCT.md",
                "LICENSE",
                "LICENSES/*",
                "*.license",
                "pyproject.toml.disabled",
                ".github/workflows/build.yml",
                ".github/workflows/release.yml",
                ".pre-commit-config.yaml",
                ".pylintrc",
                ".gitignore",
                "CODE_OF_CONDUCT.md",
                "README.rst",
                "pyproject.toml",
            }
            compare_files = [name for name in filenames if not name.startswith(".")]

            return list(set(compare_files).difference(_ignored_files))

        if not (
            repo["owner"]["login"] == "adafruit"
            and repo["name"].startswith("Adafruit_CircuitPython")
        ):
            return []

        if repo["name"] in BUNDLE_IGNORE_LIST:
            return []

        repo_last_release = gh_reqs.get(
            "/repos/" + repo["full_name"] + "/releases/latest"
        )
        if not repo_last_release.ok:
            return [ERROR_GITHUB_NO_RELEASE]
        repo_release_json = repo_last_release.json()
        if "message" in repo_release_json:
            if repo_release_json["message"] == "Not Found":
                return [ERROR_GITHUB_NO_RELEASE]

            err_msg = [
                f"Error: retrieving latest release information failed on '{repo['name']}'.",
                f"Information Received: {repo_release_json['message']}",
            ]
            self.output_file_data.append("".join(err_msg))
            return [ERROR_OUTPUT_HANDLER]

        tag_name = repo_release_json.get("tag_name", "")
        main_branch = repo["default_branch"]
        compare_tags = gh_reqs.get(
            f"/repos/{repo['full_name']}/compare/{tag_name}...{main_branch}"
        )
        if not compare_tags.ok:
            self.output_file_data.append(
                f"Error: failed to compare {repo['name']} '{main_branch}' to tag '{tag_name}'"
            )
            return [ERROR_OUTPUT_HANDLER]
        compare_tags_json = compare_tags.json()
        if "status" in compare_tags_json:
            if compare_tags_json["status"] != "identical":

                filtered_files = _filter_file_diffs(
                    [file["filename"] for file in compare_tags_json.get("files")]
                )
                if filtered_files:
                    oldest_commit_date = datetime.datetime.today()
                    for commit in compare_tags_json["commits"]:
                        commit_date_val = commit["commit"]["committer"]["date"]
                        commit_date = datetime.datetime.strptime(
                            commit_date_val, "%Y-%m-%dT%H:%M:%SZ"
                        )
                        if commit_date < oldest_commit_date:
                            oldest_commit_date = commit_date

                    date_diff = datetime.datetime.today() - oldest_commit_date
                    if date_diff.days > datetime.date.today().max.day:
                        return [
                            (
                                ERROR_GITHUB_COMMITS_SINCE_LAST_RELEASE_GTM,
                                date_diff.days,
                            )
                        ]
                    if date_diff.days <= datetime.date.today().max.day:
                        if date_diff.days > 7:
                            return [
                                (
                                    ERROR_GITHUB_COMMITS_SINCE_LAST_RELEASE_1M,
                                    date_diff.days,
                                )
                            ]

                        return [
                            (
                                ERROR_GITHUB_COMMITS_SINCE_LAST_RELEASE_1W,
                                date_diff.days,
                            )
                        ]
        elif "errors" in compare_tags_json:
            err_msg = [
                f"Error: comparing latest release to '{main_branch}' failed on '{repo['name']}'. ",
                f"Error Message: {compare_tags_json['message']}",
            ]
            self.output_file_data.append("".join(err_msg))
            return [ERROR_OUTPUT_HANDLER]

        return []

    # pylint: disable=too-many-branches
    def _validate_readme(self, download_url):
        # We use requests because file contents are hosted by
        # githubusercontent.com, not the API domain.
        contents = requests.get(download_url, timeout=30)
        if not contents.ok:
            return [ERROR_README_DOWNLOAD_FAILED]

        errors = []
        badges = {}
        current_image = None
        for line in contents.text.split("\n"):
            if line.startswith(".. image"):
                current_image = {}

            if line.strip() == "" and current_image is not None:
                if "alt" not in current_image:
                    errors.append(ERROR_README_IMAGE_MISSING_ALT)
                elif current_image["alt"] in badges:
                    errors.append(ERROR_README_DUPLICATE_ALT_TEXT)
                else:
                    badges[current_image["alt"]] = current_image
                current_image = None
            elif current_image is not None:
                first, second, value = line.split(":", 2)
                key = first.strip(" .") + second.strip()
                current_image[key] = value.strip()

        if "Discord" not in badges:
            errors.append(ERROR_README_MISSING_DISCORD_BADGE)

        if "Documentation Status" not in badges:
            errors.append(ERROR_README_MISSING_RTD_BADGE)

        if "Build Status" not in badges:
            errors.append(ERROR_README_MISSING_CI_BADGE)
        else:
            status_img = badges["Build Status"]["image"]
            if "travis-ci.com" in status_img:
                errors.append(ERROR_README_MISSING_CI_ACTIONS_BADGE)

        return errors

    def _validate_py_for_u_modules(self, download_url):
        """For a .py file, look for usage of "import u___" and
        look for "import ___".  If the "import u___" is
        used with NO "import ____" generate an error.
        """
        # We use requests because file contents are hosted by
        # githubusercontent.com, not the API domain.
        contents = requests.get(download_url, timeout=30)
        if not contents.ok:
            return [ERROR_PYFILE_DOWNLOAD_FAILED]

        errors = []

        lines = contents.text.split("\n")
        ustruct_lines = [
            l for l in lines if re.match(r"[\s]*import[\s][\s]*ustruct", l)
        ]
        struct_lines = [l for l in lines if re.match(r"[\s]*import[\s][\s]*struct", l)]
        if ustruct_lines and not struct_lines:
            errors.append(ERROR_PYFILE_MISSING_STRUCT)

        ure_lines = [l for l in lines if re.match(r"[\s]*import[\s][\s]*ure", l)]
        re_lines = [l for l in lines if re.match(r"[\s]*import[\s][\s]*re", l)]
        if ure_lines and not re_lines:
            errors.append(ERROR_PYFILE_MISSING_RE)

        ujson_lines = [l for l in lines if re.match(r"[\s]*import[\s][\s]*ujson", l)]
        json_lines = [l for l in lines if re.match(r"[\s]*import[\s][\s]*json", l)]
        if ujson_lines and not json_lines:
            errors.append(ERROR_PYFILE_MISSING_JSON)

        uerrno_lines = [l for l in lines if re.match(r"[\s]*import[\s][\s]*uerrno", l)]
        errno_lines = [l for l in lines if re.match(r"[\s]*import[\s][\s]*errno", l)]
        if uerrno_lines and not errno_lines:
            errors.append(ERROR_PYFILE_MISSING_ERRNO)

        return errors

    def _validate_actions_build_yml(self, actions_build_info):
        """Check the following configurations in the GitHub Actions
        build.yml file:
            - Pylint version is the latest release
        """

        download_url = actions_build_info["download_url"]
        contents = requests.get(download_url, timeout=30)
        if not contents.ok:
            return [ERROR_PYFILE_DOWNLOAD_FAILED]

        errors = []

        return errors

<<<<<<< HEAD
    def _validate_setup_py(self, file_info):
        """Check setup.py for pypi compatibility"""
=======
    def _validate_pre_commit_config_yaml(self, file_info):
        download_url = file_info["download_url"]
        contents = requests.get(download_url, timeout=30)
        if not contents.ok:
            return [ERROR_PYFILE_DOWNLOAD_FAILED]

        text = contents.text

        errors = []

        black_repo = "repo: https://github.com/python/black"
        black_version = "rev: 22.3.0"

        if black_repo not in text or black_version not in text:
            errors.append(ERROR_BLACK_VERSION)

        reuse_repo = "repo: https://github.com/fsfe/reuse-tool"
        reuse_version = "rev: v0.14.0"

        if reuse_repo not in text or reuse_version not in text:
            errors.append(ERROR_REUSE_VERSION)

        pc_repo = "repo: https://github.com/pre-commit/pre-commit-hooks"
        pc_version = "rev: v4.2.0"

        if pc_repo not in text or pc_version not in text:
            errors.append(ERROR_PRE_COMMIT_VERSION)

        pylint_repo = "repo: https://github.com/pycqa/pylint"
        pylint_version = "rev: v2.11.1"

        if pylint_repo not in text or pylint_version not in text:
            errors.append(ERROR_PYLINT_VERSION)

        return errors

    def _validate_pyproject_toml(self, file_info):
        """Check pyproject.toml for pypi compatibility"""
>>>>>>> 507d5209
        download_url = file_info["download_url"]
        contents = requests.get(download_url, timeout=30)
        if not contents.ok:
            return [ERROR_TOMLFILE_DOWNLOAD_FAILED]
        return []

    def _validate_requirements_txt(self, repo, file_info, check_blinka=True):
        """Check requirements.txt for pypi compatibility"""
        download_url = file_info["download_url"]
        contents = requests.get(download_url, timeout=30)
        if not contents.ok:
            return [ERROR_PYFILE_DOWNLOAD_FAILED]

        errors = []
        lines = contents.text.split("\n")
        blinka_lines = [l for l in lines if re.match(r"[\s]*Adafruit-Blinka[\s]*", l)]

        if (
            not blinka_lines
            and repo["name"] not in LIBRARIES_DONT_NEED_BLINKA
            and check_blinka
        ):
            errors.append(ERROR_MISSING_BLINKA)
        return errors

    # pylint: disable=too-many-locals,too-many-branches,too-many-statements,too-many-return-statements
    def validate_contents(self, repo):
        """Validate the contents of a repository meets current CircuitPython
        criteria (within reason, functionality checks are not possible).  Expects
        a dictionary with a GitHub API repository state (like from the list_repos
        function).  Returns a list of string error messages for the repository.
        """

        if not (
            repo["owner"]["login"] == "adafruit"
            and repo["name"].startswith("Adafruit_CircuitPython")
        ):
            return []
        if repo["name"] == BUNDLE_REPO_NAME:
            return []

        content_list = gh_reqs.get("/repos/" + repo["full_name"] + "/contents/")
        empty_repo = False
        if not content_list.ok:
            # Empty repos return:
            #  - a 404 status code
            #  - a "message" that the repo is empty.
            if "message" in content_list.json():
                if "empty" in content_list.json()["message"]:
                    empty_repo = True
            if not empty_repo:
                if not self.validate_contents_quiet:
                    return [ERROR_UNABLE_PULL_REPO_CONTENTS]
                return []

        content_list = content_list.json()
        files = []
        # an empty repo will return a 'message'
        if not empty_repo:
            files = [x["name"] for x in content_list]

        # ignore new/in-work repos, which should have less than 8 files:
        # ___.py or folder, CoC, .github/, .readthedocs.yaml, docs/,
        # examples/, README, LICENSE
        if len(files) < 8:
            BUNDLE_IGNORE_LIST.append(repo["name"])
            if not self.validate_contents_quiet:
                return [ERROR_NEW_REPO_IN_WORK]

        if "pyproject.toml.disabled" in files:
            self.has_pyproject_toml_disabled.add(repo["name"])

        # if we're only running due to -v, ignore the rest. we only care about
        # adding in-work repos to the BUNDLE_IGNORE_LIST and if pyproject.toml is
        # disabled
        if self.validate_contents_quiet:
            return []

        errors = []
        if ".pylintrc" not in files:
            errors.append(ERROR_MISSING_LINT)

        if "CODE_OF_CONDUCT.md" not in files:
            errors.append(ERROR_MISSING_CODE_OF_CONDUCT)

        if "README.rst" not in files:
            errors.append(ERROR_MISSING_README_RST)
        else:
            readme_info = None
            for file in content_list:
                if file["name"] == "README.rst":
                    readme_info = file
                    break
            errors.extend(self._validate_readme(readme_info["download_url"]))

        if ".travis.yml" in files:
            errors.append(ERROR_NEEDS_ACTION_MIGRATION)
        elif ".github" in files:
            # grab '.github' entry, extract URL, build new URL to build.yml, retrieve and pass
            build_yml_url = ""
            actions_build_info = None

            for item in content_list:
                if item.get("name") == ".github" and item.get("type") == "dir":
                    build_yml_url = item["url"].split("?")[0]
                    break

            if build_yml_url:
                build_yml_url = build_yml_url + "/workflows/build.yml"
                response = gh_reqs.get(build_yml_url)
                if response.ok:
                    actions_build_info = response.json()

            if actions_build_info:
                errors.extend(self._validate_actions_build_yml(actions_build_info))
            else:
                errors.append(ERROR_UNABLE_PULL_REPO_CONTENTS)

        if "readthedocs.yaml" in files or ".readthedocs.yaml" in files:
            if self.rtd_yml_base != "":
                filename = "readthedocs.yaml"
                if ".readthedocs.yaml" in files:
                    filename = ".readthedocs.yaml"
                file_info = content_list[files.index(filename)]
                rtd_contents = requests.get(file_info["download_url"])
                if rtd_contents.ok:
                    try:
                        rtd_yml = yaml.safe_load(rtd_contents.text)
                        if rtd_yml != self.rtd_yml_base:
                            errors.append(ERROR_MISMATCHED_READTHEDOCS)
                    except yaml.YAMLError:
                        self.output_file_data.append(
                            "Error parsing {} .readthedocs.yaml.".format(repo["name"])
                        )
                        errors.append(ERROR_OUTPUT_HANDLER)
        else:
            errors.append(ERROR_MISSING_READTHEDOCS)

        if ".pre-commit-config.yaml" in files:
            if len(self._pcc_versions) or self.pcc_versions != "":
                filename = ".pre-commit-config.yaml"
                file_info = content_list[files.index(filename)]
                pcc_contents = requests.get(file_info["download_url"])
                if pcc_contents.ok:
                    try:
                        pcc_yml = yaml.safe_load(pcc_contents.text)
                        pcc_versions = {}
                        for i in pcc_yml["repos"]:
                            pcc_versions[i["repo"]] = i["rev"]
                        if self._pcc_versions != pcc_versions:
                            errors.append(ERROR_MISMATCHED_PRE_COMMIT_CONFIG)
                    except yaml.YAMLError:
                        self.output_file_data.append(
                            "Error parsing {} .pre-commit-config.yaml.".format(
                                repo["name"]
                            )
                        )
                        errors.append(ERROR_OUTPUT_HANDLER)
        else:
            errors.append(ERROR_MISSING_PRE_COMMIT_CONFIG)

        if "pyproject.toml" in files:
            file_info = content_list[files.index("pyproject.toml")]
            errors.extend(self._validate_pyproject_toml(file_info))
        else:
            errors.append(ERROR_MISSING_PYPROJECT_TOML)

        if "setup.py" in files:
            errors.append(ERROR_SETUP_PY_EXISTS)

        if repo["name"] not in self.has_pyproject_toml_disabled:
            if "requirements.txt" in files:
                file_info = content_list[files.index("requirements.txt")]
                errors.extend(self._validate_requirements_txt(repo, file_info))
            else:
                errors.append(ERROR_MISSING_REQUIREMENTS_TXT)
            if "optional_requirements.txt" in files:
                file_info = content_list[files.index("optional_requirements.txt")]
                errors.extend(
                    self._validate_requirements_txt(repo, file_info, check_blinka=False)
                )
            else:
                errors.append(ERROR_MISSING_OPTIONAL_REQUIREMENTS_TXT)

        # Check for an examples folder.
        dirs = [
            x["url"]
            for x in content_list
            if (x["type"] == "dir" and x["name"] == "examples")
        ]
        examples_list = []
        if dirs:
            while dirs:
                # loop through the results to ensure we capture files
                # in subfolders, and add any files in the current directory
                result = gh_reqs.get(dirs.pop(0))
                if not result.ok:
                    errors.append(ERROR_UNABLE_PULL_REPO_EXAMPLES)
                    break
                result_json = result.json()
                dirs.extend([x["url"] for x in result_json if x["type"] == "dir"])
                examples_list.extend([x for x in result_json if x["type"] == "file"])

            if len(examples_list) < 1:
                errors.append(ERROR_MISSING_EXAMPLE_FILES)
            else:

                def __check_lib_name(
                    repo_name,
                    file_name,
                ):  # pylint: disable=unused-private-member
                    """Nested function to test example file names.
                    Allows examples to either match the repo name,
                    or have additional underscores separating the repo name.
                    """
                    file_names = set()
                    file_names.add(file_name[9:])

                    name_split = file_name[9:].split("_")
                    name_rebuilt = "".join(
                        (part for part in name_split if ".py" not in part)
                    )

                    if name_rebuilt:  # avoid adding things like 'simpletest.py' -> ''
                        file_names.add(name_rebuilt)

                    return any(name.startswith(repo_name) for name in file_names)

                lib_name_start = repo["name"].rfind("CircuitPython_") + 14
                lib_name = repo["name"][lib_name_start:].lower()

                all_have_name = True
                simpletest_exists = False
                for example in examples_list:
                    if example["name"].endswith(".py"):
                        check_lib_name = __check_lib_name(
                            lib_name, example["path"].lower()
                        )
                        if not check_lib_name:
                            all_have_name = False
                    if "simpletest" in example["name"].lower():
                        simpletest_exists = True
                if not all_have_name:
                    errors.append(ERROR_EXAMPLE_MISSING_SENSORNAME)
                if not simpletest_exists:
                    errors.append(ERROR_MISSING_EXAMPLE_SIMPLETEST)
        else:
            errors.append(ERROR_MISSING_EXAMPLE_FOLDER)

        # first location .py files whose names begin with "adafruit_"
        re_str = re.compile(r"adafruit\_[\w]*\.py")
        pyfiles = [
            x["download_url"] for x in content_list if re_str.fullmatch(x["name"])
        ]
        for pyfile in pyfiles:
            # adafruit_xxx.py file; check if for proper usage of u___ versions of modules
            errors.extend(self._validate_py_for_u_modules(pyfile))

        # now location any directories whose names begin with "adafruit_"
        re_str = re.compile(r"adafruit\_[\w]*")
        for adir in dirs:
            if re_str.fullmatch(adir):
                # retrieve the files in that directory
                dir_file_list = gh_reqs.get(
                    "/repos/" + repo["full_name"] + "/contents/" + adir
                )
                if not dir_file_list.ok:
                    errors.append(ERROR_UNABLE_PULL_REPO_DIR)
                dir_file_list = dir_file_list.json()
                # search for .py files in that directory
                dir_files = [
                    x["download_url"]
                    for x in dir_file_list
                    if x["type"] == "file" and x["name"].endswith(".py")
                ]
                for dir_file in dir_files:
                    # .py files in subdirectory adafruit_xxx
                    # check if for proper usage of u___ versions of modules
                    errors.extend(self._validate_py_for_u_modules(dir_file))

        return errors

    @uses_token
    def validate_readthedocs(self, repo):
        """Method to check the status of `repo`'s ReadTheDocs."""

        if not (
            repo["owner"]["login"] == "adafruit"
            and repo["name"].startswith("Adafruit_CircuitPython")
        ):
            return []
        if repo["name"] in BUNDLE_IGNORE_LIST:
            return []
        if not self.rtd_subprojects:
            rtd_response = requests.get(
                "https://readthedocs.org/api/v2/project/74557/subprojects/", timeout=15
            )
            if not rtd_response.ok:
                return [ERROR_RTD_SUBPROJECT_FAILED]
            self.rtd_subprojects = {}
            for subproject in rtd_response.json()["subprojects"]:
                self.rtd_subprojects[
                    common_funcs.sanitize_url(subproject["repo"])
                ] = subproject
        repo_url = common_funcs.sanitize_url(repo["clone_url"])
        if repo_url not in self.rtd_subprojects:
            return [ERROR_RTD_SUBPROJECT_MISSING]

        errors = []
        subproject = self.rtd_subprojects[repo_url]

        if 105398 not in subproject["users"]:
            errors.append(ERROR_RTD_ADABOT_MISSING)

        # Get the README file contents
        while True:
            try:
                lib_repo = GH_INTERFACE.get_repo(repo["full_name"])
                content_file = lib_repo.get_contents("README.rst")
                break
            except pygithub.RateLimitExceededException:
                core_rate_limit_reset = GH_INTERFACE.get_rate_limit().core.reset
                sleep_time = core_rate_limit_reset - datetime.datetime.now()
                logging.warning("Rate Limit will reset at: %s", core_rate_limit_reset)
                time.sleep(sleep_time.seconds)
                continue
            except pygithub.GithubException:
                errors.append(ERROR_RTD_FAILED_TO_LOAD_BUILD_STATUS_GH_NONLIMITED)
                return errors

        readme_text = content_file.decoded_content.decode("utf-8")

        # Parse for the ReadTheDocs slug
        search_results: parse.Result = parse.search(
            "https://readthedocs.org/projects/{slug:S}/badge", readme_text
        )
        rtd_slug: str = search_results.named["slug"]
        rtd_slug = rtd_slug.replace("_", "-", -1)

        while True:
            # GET the latest documentation build runs
            url = f"https://readthedocs.org/api/v3/projects/{rtd_slug}/builds/"
            rtd_token = os.environ["RTD_TOKEN"]
            headers = {"Authorization": f"token {rtd_token}"}
            response = requests.get(url, headers=headers)
            json_response = response.json()

            error_message = json_response.get("detail")
            if error_message:
                if error_message == "Not found." or not error_message.startswith(
                    "Request was throttled."
                ):
                    errors.append(ERROR_RTD_FAILED_TO_LOAD_BUILD_STATUS_RTD_NONLIMITED)
                    return errors
                time_result = parse.search(
                    "Request was throttled. Expected available in {throttled:d} seconds.",
                    error_message,
                )
                time.sleep(time_result.named["throttled"] + 3)
                continue
            break

        # Return the results of the latest run
        doc_build_results = json_response.get("results")
        if doc_build_results is None:
            errors.append(ERROR_RTD_FAILED_TO_LOAD_BUILD_STATUS_RTD_UNEXPECTED_RETURN)
            return errors
        result = doc_build_results[0].get("success")
        time.sleep(3)
        if not result:
            errors.append(ERROR_RTD_OUTPUT_HAS_WARNINGS)
        return errors

    def validate_core_driver_page(self, repo):
        """Method to ensure that `repo` is listed on the main driver page in the bundle."""
        if not (
            repo["owner"]["login"] == "adafruit"
            and repo["name"].startswith("Adafruit_CircuitPython")
        ):
            return []
        if repo["name"] in BUNDLE_IGNORE_LIST:
            return []
        if not self.core_driver_page:
            driver_page = requests.get(
                (
                    "https://raw.githubusercontent.com/adafruit/Adafruit_CircuitPython_Bundle/"
                    "main/docs/drivers.rst"
                ),
                timeout=15,
            )
            if not driver_page.ok:
                return [ERROR_DRIVERS_PAGE_DOWNLOAD_FAILED]
            self.core_driver_page = driver_page.text

        repo_short_name = repo["name"][len("Adafruit_CircuitPython_") :].lower()
        full_url = (
            "https://circuitpython.readthedocs.io/projects/"
            + repo_short_name
            + "/en/latest/"
        )
        full_url_dashes = full_url.replace("_", "-")
        if (
            full_url not in self.core_driver_page
            and full_url_dashes not in self.core_driver_page
        ):
            return [ERROR_DRIVERS_PAGE_DOWNLOAD_MISSING_DRIVER]
        return []

    # TODO: this could probably be moved to `common_funcs` and used through Adabot
    def github_get_all_pages(self, url, params):
        """Retrieves all paginated results from the GitHub `url`."""
        results = []
        response = gh_reqs.get(url, params=params)

        if not response.ok:
            self.output_file_data.append(f"Github request failed: {url}")
            return ERROR_OUTPUT_HANDLER

        while response.ok:
            results.extend(response.json())

            if response.links.get("next"):
                response = gh_reqs.get(response.links["next"]["url"])
            else:
                break

        return results

    # pylint: disable=too-many-nested-blocks
    def gather_insights(self, repo, insights, since, show_closed_metric=False):
        """Gather analytics about a repository like open and merged pull requests.
        This expects a dictionary with GitHub API repository state (like from the
        list_repos function) and will fill in the provided insights dictionary
        with analytics it computes for the repository.
        """

        if repo["owner"]["login"] != "adafruit":
            return []
        params = {
            "sort": "updated",
            "state": "all",
            "per_page": 100,
            "since": since.strftime("%Y-%m-%dT%H:%M:%SZ"),
        }
        issues = self.github_get_all_pages(
            "/repos/" + repo["full_name"] + "/issues", params=params
        )
        if issues == ERROR_OUTPUT_HANDLER:
            return [ERROR_OUTPUT_HANDLER]

        for issue in issues:
            created = datetime.datetime.strptime(
                issue["created_at"], "%Y-%m-%dT%H:%M:%SZ"
            )
            if "pull_request" in issue:
                pr_info = gh_reqs.get(issue["pull_request"]["url"])
                pr_info = pr_info.json()
                if issue["state"] == "open":
                    if created > since:
                        insights["new_prs"] += 1
                        if pr_info["user"]:
                            insights["pr_authors"].add(pr_info["user"]["login"])
                    insights["active_prs"] += 1
                else:
                    merged = datetime.datetime.strptime(
                        issue["closed_at"], "%Y-%m-%dT%H:%M:%SZ"
                    )
                    if pr_info["merged"] and merged > since:
                        merged_info = ""
                        if show_closed_metric:
                            created = datetime.datetime.strptime(
                                issue["created_at"], "%Y-%m-%dT%H:%M:%SZ"
                            )
                            merged = datetime.datetime.strptime(
                                issue["closed_at"], "%Y-%m-%dT%H:%M:%SZ"
                            )

                            days_open = merged - created
                            if days_open.days < 0:  # opened earlier today
                                days_open += datetime.timedelta(
                                    days=(days_open.days * -1)
                                )
                            elif days_open.days == 0:
                                days_open += datetime.timedelta(days=(1))
                            merged_info = " (Days open: {})".format(days_open.days)

                        pr_link = "{0}{1}".format(
                            issue["pull_request"]["html_url"], merged_info
                        )
                        insights["merged_prs"].append(pr_link)

                        pr_author = pr_info["user"]["login"]
                        if pr_author == "weblate":
                            pr_commits = gh_reqs.get(str(pr_info["url"]) + "/commits")
                            if pr_commits.ok:
                                for commit in pr_commits.json():
                                    author = commit.get("author")
                                    if author:
                                        insights["pr_merged_authors"].add(
                                            author["login"]
                                        )
                        else:
                            insights["pr_merged_authors"].add(pr_info["user"]["login"])

                        insights["pr_reviewers"].add(pr_info["merged_by"]["login"])
                        pr_reviews = gh_reqs.get(str(pr_info["url"]) + "/reviews")
                        if pr_reviews.ok:
                            for review in pr_reviews.json():
                                if (
                                    review["state"].lower() == "approved"
                                    and review["user"]
                                ):
                                    insights["pr_reviewers"].add(
                                        review["user"]["login"]
                                    )
                    else:
                        insights["closed_prs"] += 1
            else:
                issue_info = gh_reqs.get(issue["url"])
                issue_info = issue_info.json()
                if issue["state"] == "open":
                    if created > since:
                        insights["new_issues"] += 1
                        if issue_info["user"]:
                            insights["issue_authors"].add(issue_info["user"]["login"])
                    insights["active_issues"] += 1

                else:
                    insights["closed_issues"] += 1
                    if issue_info["closed_by"]:
                        insights["issue_closers"].add(issue_info["closed_by"]["login"])

        params = {"state": "open", "per_page": 100}
        issues = self.github_get_all_pages(
            "/repos/" + repo["full_name"] + "/issues", params=params
        )
        if issues == ERROR_OUTPUT_HANDLER:
            return [ERROR_OUTPUT_HANDLER]

        for issue in issues:
            created = datetime.datetime.strptime(
                issue["created_at"], "%Y-%m-%dT%H:%M:%SZ"
            )
            days_open = datetime.datetime.today() - created
            if days_open.days < 0:  # opened earlier today
                days_open += datetime.timedelta(days=(days_open.days * -1))
            if "pull_request" in issue:
                pr_link = "{0} (Open {1} days)".format(
                    issue["pull_request"]["html_url"], days_open.days
                )
                insights["open_prs"].append(pr_link)
            else:
                issue_link = "{0} (Open {1} days)".format(
                    issue["html_url"], days_open.days
                )
                insights["open_issues"].append(issue_link)
                if "labels" in issue:
                    for i in issue["labels"]:
                        if i["name"] == "good first issue":
                            insights["good_first_issues"] += 1

        # process Hacktoberfest labels if it is Hacktoberfest season
        in_season, season_action = hacktober.is_hacktober_season()
        if in_season:
            hacktober_issues = [
                issue for issue in issues if "pull_request" not in issue
            ]
            if season_action == "add":
                insights["hacktober_assigned"] += hacktober.assign_hacktoberfest(
                    repo, issues=hacktober_issues
                )
            elif season_action == "remove":
                insights["hacktober_removed"] += hacktober.assign_hacktoberfest(
                    repo, issues=hacktober_issues, remove_labels=True
                )

        # get milestones for core repo
        if repo["name"] == "circuitpython":
            params = {"state": "open"}
            response = gh_reqs.get(
                "/repos/adafruit/circuitpython/milestones", params=params
            )
            if not response.ok:
                self.output_file_data.append("Failed to get core milestone insights.")
                return [ERROR_OUTPUT_HANDLER]

            milestones = response.json()
            for milestone in milestones:
                insights["milestones"][milestone["title"]] = milestone["open_issues"]
        return []

    def validate_in_pypi(self, repo):
        """prints a list of Adafruit_CircuitPython libraries that are in pypi"""
        if (
            repo["name"] in BUNDLE_IGNORE_LIST
            or repo["name"] in self.has_pyproject_toml_disabled
        ):
            return []
        if not (
            repo["owner"]["login"] == "adafruit"
            and repo["name"].startswith("Adafruit_CircuitPython")
        ):
            return []
        if not common_funcs.repo_is_on_pypi(repo):
            return [ERROR_NOT_ON_PYPI]
        return []

    def validate_labels(self, repo):
        """ensures the repo has the standard labels available"""
        response = gh_reqs.get("/repos/" + repo["full_name"] + "/labels")
        if not response.ok:
            # replace 'output_handler' with ERROR_OUTPUT_HANDLER
            self.output_file_data.append(
                "Labels request failed: {}".format(repo["full_name"])
            )
            return [ERROR_OUTPUT_HANDLER]

        errors = []

        repo_labels = [label["name"] for label in response.json()]

        has_all_labels = True
        for label, info in STD_REPO_LABELS.items():
            if not label in repo_labels:
                response = gh_reqs.post(
                    "/repos/" + repo["full_name"] + "/labels",
                    json={"name": label, "color": info["color"]},
                )
                if not response.ok:
                    has_all_labels = False
                    self.output_file_data.append(
                        "Request to add '{}' label failed: {}".format(
                            label, repo["full_name"]
                        )
                    )
                    if ERROR_OUTPUT_HANDLER not in errors:
                        errors.append(ERROR_OUTPUT_HANDLER)

        if not has_all_labels:
            errors.append(ERROR_MISSING_STANDARD_LABELS)

        return errors

    @uses_token
    def validate_actions_state(self, repo):
        """Validate if the most recent GitHub Actions run on the default branch
        has passed.
        Just returns a message stating that the most recent run failed.
        """

        if not repo["name"].startswith("Adafruit_CircuitPython"):
            return []

        while True:
            try:
                lib_repo = GH_INTERFACE.get_repo(repo["full_name"])

                if lib_repo.archived:
                    return []

                arg_dict = {"branch": lib_repo.default_branch}

                try:
                    workflow = lib_repo.get_workflow("build.yml")
                    workflow_runs = workflow.get_runs(**arg_dict)
                except pygithub.GithubException:  # This can probably be tightened later
                    # No workflows or runs yet
                    return []
                if not workflow_runs[0].conclusion:
                    return [ERROR_CI_BUILD]
                return []
            except pygithub.RateLimitExceededException:
                core_rate_limit_reset = GH_INTERFACE.get_rate_limit().core.reset
                sleep_time = core_rate_limit_reset - datetime.datetime.now()
                logging.warning("Rate Limit will reset at: %s", core_rate_limit_reset)
                time.sleep(sleep_time.seconds)

    def validate_default_branch(self, repo):
        """Makes sure that the default branch is main"""
        if not repo["name"].startswith("Adafruit_CircuitPython"):
            return []

        if repo["default_branch"] != "main":
            return [ERROR_INCORRECT_DEFAULT_BRANCH]

        return []<|MERGE_RESOLUTION|>--- conflicted
+++ resolved
@@ -134,9 +134,7 @@
 ERROR_UNABLE_PULL_REPO_DIR = "Unable to pull repository directory"
 ERROR_UNABLE_PULL_REPO_EXAMPLES = "Unable to pull repository examples files"
 ERROR_NOT_ON_PYPI = "Not listed on PyPi for CPython use"
-<<<<<<< HEAD
 ERROR_PYLINT_FAILED_LINTING = "Failed PyLint checks"
-=======
 ERROR_BLACK_VERSION = "Missing or incorrect Black version in .pre-commit-config.yaml"
 ERROR_REUSE_VERSION = "Missing or incorrect REUSE version in .pre-commit-config.yaml"
 ERROR_PRE_COMMIT_VERSION = (
@@ -144,7 +142,6 @@
 )
 ERROR_PYLINT_VERSION = "Missing or incorrect pylint version in .pre-commit-config.yaml"
 ERROR_CI_BUILD = "Failed CI build"
->>>>>>> 507d5209
 ERROR_NEW_REPO_IN_WORK = "New repo(s) currently in work, and unreleased"
 
 # Temp category for GitHub Actions migration.
@@ -247,7 +244,6 @@
 
         return self._rtd_yaml_base
 
-<<<<<<< HEAD
     @property
     def pcc_versions(self):
         """The parsed YAML from `.pre-commit-config.yaml` in cookiecutter.
@@ -274,13 +270,12 @@
                 self._pcc_versions[i["repo"]] = i["rev"]
 
         return self._pcc_versions
-=======
+
     @staticmethod
     def get_token_methods():
         """Return a list of method names that require authentication"""
 
         return _TOKEN_FUNCTIONS
->>>>>>> 507d5209
 
     def run_repo_validation(self, repo):
         """Run all the current validation functions on the provided repository and
@@ -563,10 +558,6 @@
 
         return errors
 
-<<<<<<< HEAD
-    def _validate_setup_py(self, file_info):
-        """Check setup.py for pypi compatibility"""
-=======
     def _validate_pre_commit_config_yaml(self, file_info):
         download_url = file_info["download_url"]
         contents = requests.get(download_url, timeout=30)
@@ -605,7 +596,6 @@
 
     def _validate_pyproject_toml(self, file_info):
         """Check pyproject.toml for pypi compatibility"""
->>>>>>> 507d5209
         download_url = file_info["download_url"]
         contents = requests.get(download_url, timeout=30)
         if not contents.ok:
